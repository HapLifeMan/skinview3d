{
<<<<<<< HEAD
  "name": "skinview3d",
  "version": "2.0.0-alpha.1",
  "description": "Three.js powered Minecraft skin viewer",
  "main": "libs/skinview3d.js",
  "type": "module",
  "scripts": {
    "clean": "rimraf libs bundles",
    "build:modules": "tsc -p .",
    "build:bundles": "rollup -c",
    "build": "npm run build:modules && npm run build:bundles",
    "test:lint": "eslint --ext .ts src",
    "test": "npm run test:lint",
    "dev:watch:modules": "tsc -w -p .",
    "dev:watch:bundles": "rollup -w -c",
    "dev:serve": "ws",
    "dev": "npm-run-all --parallel dev:watch:modules dev:watch:bundles dev:serve",
    "prepublishOnly": "npm run clean && npm run build",
    "storybook": "start-storybook -s ./public -p 6006",
    "build-storybook": "build-storybook"
  },
  "repository": {
    "type": "git",
    "url": "git+https://github.com/bs-community/skinview3d.git"
  },
  "author": "Haowei Wen <yushijinhun@gmail.com> (https://github.com/yushijinhun)",
  "contributors": [
    "Sean Boult <hacksore@mcskinsearch.com> (https://github.com/Hacksore)",
    "Pig Fang <g-plane@hotmail.com> (https://github.com/g-plane)",
    "printempw <h@prinzeugen.net> (https://github.com/printempw)",
    "Kent Rasmussen <hyprkookeez@gmail.com> (https://github.com/earthiverse)"
  ],
  "license": "MIT",
  "bugs": {
    "url": "https://github.com/bs-community/skinview3d/issues"
  },
  "homepage": "https://github.com/bs-community/skinview3d",
  "files": [
    "libs",
    "bundles"
  ],
  "dependencies": {
    "skinview-utils": "^0.2.0",
    "three": "^0.112.1"
  },
  "devDependencies": {
    "@babel/core": "^7.8.7",
    "@rollup/plugin-node-resolve": "^7.0.0",
    "@rollup/plugin-typescript": "^2.1.0",
    "@storybook/html": "^5.3.14",
    "@typescript-eslint/eslint-plugin": "^2.17.0",
    "@typescript-eslint/parser": "^2.17.0",
    "@yushijinhun/three-minifier-rollup": "^0.1.4",
    "babel-loader": "^8.0.6",
    "eslint": "^6.8.0",
    "local-web-server": "^3.0.7",
    "npm-run-all": "^4.1.5",
    "rimraf": "^3.0.0",
    "rollup": "^1.29.1",
    "rollup-plugin-terser": "^5.2.0",
    "typescript": "^3.7.5",
    "@storybook/addon-knobs": "^5.3.14"
  }
=======
	"name": "skinview3d",
	"version": "2.0.0-alpha.5",
	"description": "Three.js powered Minecraft skin viewer",
	"main": "libs/skinview3d.js",
	"type": "module",
	"scripts": {
		"clean": "rimraf libs bundles",
		"build:modules": "tsc --declaration --sourceMap --outDir libs -p .",
		"build:bundles": "rollup -c",
		"build": "npm run build:modules && npm run build:bundles",
		"test:lint": "eslint --ext .ts src",
		"test": "npm run test:lint",
		"dev:watch:modules": "tsc -w --declaration --sourceMap --outDir libs -p .",
		"dev:watch:bundles": "rollup -w -c",
		"dev:serve": "ws",
		"dev": "npm-run-all --parallel dev:watch:modules dev:watch:bundles dev:serve",
		"prepublishOnly": "npm run clean && npm run build"
	},
	"repository": {
		"type": "git",
		"url": "git+https://github.com/bs-community/skinview3d.git"
	},
	"author": "Haowei Wen <yushijinhun@gmail.com> (https://github.com/yushijinhun)",
	"contributors": [
		"Sean Boult <hacksore@mcskinsearch.com> (https://github.com/Hacksore)",
		"Pig Fang <g-plane@hotmail.com> (https://github.com/g-plane)",
		"printempw <h@prinzeugen.net> (https://github.com/printempw)",
		"Kent Rasmussen <hyprkookeez@gmail.com> (https://github.com/earthiverse)"
	],
	"license": "MIT",
	"bugs": {
		"url": "https://github.com/bs-community/skinview3d/issues"
	},
	"homepage": "https://github.com/bs-community/skinview3d",
	"files": [
		"libs",
		"bundles"
	],
	"dependencies": {
		"skinview-utils": "^0.5.5",
		"three": "^0.117.1"
	},
	"devDependencies": {
		"@rollup/plugin-node-resolve": "^8.1.0",
		"@rollup/plugin-typescript": "^5.0.0",
		"@typescript-eslint/eslint-plugin": "^3.4.0",
		"@typescript-eslint/parser": "^3.4.0",
		"@yushijinhun/three-minifier-rollup": "^0.1.7",
		"eslint": "^7.3.1",
		"local-web-server": "^4.2.1",
		"npm-run-all": "^4.1.5",
		"rimraf": "^3.0.2",
		"rollup": "^2.18.0",
		"rollup-plugin-terser": "^6.1.0",
		"typescript": "^3.9.5"
	}
>>>>>>> 990deb16
}<|MERGE_RESOLUTION|>--- conflicted
+++ resolved
@@ -1,73 +1,8 @@
 {
-<<<<<<< HEAD
-  "name": "skinview3d",
-  "version": "2.0.0-alpha.1",
-  "description": "Three.js powered Minecraft skin viewer",
-  "main": "libs/skinview3d.js",
-  "type": "module",
-  "scripts": {
-    "clean": "rimraf libs bundles",
-    "build:modules": "tsc -p .",
-    "build:bundles": "rollup -c",
-    "build": "npm run build:modules && npm run build:bundles",
-    "test:lint": "eslint --ext .ts src",
-    "test": "npm run test:lint",
-    "dev:watch:modules": "tsc -w -p .",
-    "dev:watch:bundles": "rollup -w -c",
-    "dev:serve": "ws",
-    "dev": "npm-run-all --parallel dev:watch:modules dev:watch:bundles dev:serve",
-    "prepublishOnly": "npm run clean && npm run build",
-    "storybook": "start-storybook -s ./public -p 6006",
-    "build-storybook": "build-storybook"
-  },
-  "repository": {
-    "type": "git",
-    "url": "git+https://github.com/bs-community/skinview3d.git"
-  },
-  "author": "Haowei Wen <yushijinhun@gmail.com> (https://github.com/yushijinhun)",
-  "contributors": [
-    "Sean Boult <hacksore@mcskinsearch.com> (https://github.com/Hacksore)",
-    "Pig Fang <g-plane@hotmail.com> (https://github.com/g-plane)",
-    "printempw <h@prinzeugen.net> (https://github.com/printempw)",
-    "Kent Rasmussen <hyprkookeez@gmail.com> (https://github.com/earthiverse)"
-  ],
-  "license": "MIT",
-  "bugs": {
-    "url": "https://github.com/bs-community/skinview3d/issues"
-  },
-  "homepage": "https://github.com/bs-community/skinview3d",
-  "files": [
-    "libs",
-    "bundles"
-  ],
-  "dependencies": {
-    "skinview-utils": "^0.2.0",
-    "three": "^0.112.1"
-  },
-  "devDependencies": {
-    "@babel/core": "^7.8.7",
-    "@rollup/plugin-node-resolve": "^7.0.0",
-    "@rollup/plugin-typescript": "^2.1.0",
-    "@storybook/html": "^5.3.14",
-    "@typescript-eslint/eslint-plugin": "^2.17.0",
-    "@typescript-eslint/parser": "^2.17.0",
-    "@yushijinhun/three-minifier-rollup": "^0.1.4",
-    "babel-loader": "^8.0.6",
-    "eslint": "^6.8.0",
-    "local-web-server": "^3.0.7",
-    "npm-run-all": "^4.1.5",
-    "rimraf": "^3.0.0",
-    "rollup": "^1.29.1",
-    "rollup-plugin-terser": "^5.2.0",
-    "typescript": "^3.7.5",
-    "@storybook/addon-knobs": "^5.3.14"
-  }
-=======
 	"name": "skinview3d",
 	"version": "2.0.0-alpha.5",
 	"description": "Three.js powered Minecraft skin viewer",
 	"main": "libs/skinview3d.js",
-	"type": "module",
 	"scripts": {
 		"clean": "rimraf libs bundles",
 		"build:modules": "tsc --declaration --sourceMap --outDir libs -p .",
@@ -78,8 +13,10 @@
 		"dev:watch:modules": "tsc -w --declaration --sourceMap --outDir libs -p .",
 		"dev:watch:bundles": "rollup -w -c",
 		"dev:serve": "ws",
+		"storybook": "start-storybook -s ./public -p 6006",
 		"dev": "npm-run-all --parallel dev:watch:modules dev:watch:bundles dev:serve",
-		"prepublishOnly": "npm run clean && npm run build"
+		"prepublishOnly": "npm run clean && npm run build",
+		"build-storybook": "build-storybook"
 	},
 	"repository": {
 		"type": "git",
@@ -102,15 +39,19 @@
 		"bundles"
 	],
 	"dependencies": {
+		"@storybook/addon-knobs": "^5.3.19",
 		"skinview-utils": "^0.5.5",
 		"three": "^0.117.1"
 	},
 	"devDependencies": {
+		"@babel/core": "^7.10.4",
 		"@rollup/plugin-node-resolve": "^8.1.0",
 		"@rollup/plugin-typescript": "^5.0.0",
+		"@storybook/html": "^5.3.19",
 		"@typescript-eslint/eslint-plugin": "^3.4.0",
 		"@typescript-eslint/parser": "^3.4.0",
 		"@yushijinhun/three-minifier-rollup": "^0.1.7",
+		"babel-loader": "^8.1.0",
 		"eslint": "^7.3.1",
 		"local-web-server": "^4.2.1",
 		"npm-run-all": "^4.1.5",
@@ -119,5 +60,4 @@
 		"rollup-plugin-terser": "^6.1.0",
 		"typescript": "^3.9.5"
 	}
->>>>>>> 990deb16
 }